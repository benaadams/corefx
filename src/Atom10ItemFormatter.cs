--- conflicted
+++ resolved
@@ -127,18 +127,11 @@
         {
             return SyndicationItemFormatter.CreateItemInstance(_itemType);
         }
-
-<<<<<<< HEAD
+        
         private async Task ReadItem(XmlReader reader)
         {
             SetItem(CreateItemInstance());
             await _feedSerializer.ReadItemFrom(XmlReaderWrapper.CreateFromReader(XmlDictionaryReader.CreateDictionaryReader(reader)), this.Item);
-=======
-        private void ReadItem(XmlReader reader)
-        {
-            SetItem(CreateItemInstance());
-            _feedSerializer.ReadItemFrom(XmlDictionaryReader.CreateDictionaryReader(reader), this.Item);
->>>>>>> a8a8dfe4
         }
 
         private void WriteItem(XmlWriter writer)
@@ -148,11 +141,7 @@
                 throw new InvalidOperationException(SR.ItemFormatterDoesNotHaveItem);
             }
             XmlDictionaryWriter w = XmlDictionaryWriter.CreateDictionaryWriter(writer);
-<<<<<<< HEAD
             _feedSerializer.WriteItemContentsAsync(w, this.Item);
-=======
-            _feedSerializer.WriteItemContents(w, this.Item);
->>>>>>> a8a8dfe4
         }
     }
 
