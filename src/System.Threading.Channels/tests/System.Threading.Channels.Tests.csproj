--- conflicted
+++ resolved
@@ -13,11 +13,8 @@
     <Compile Include="ChannelTests.cs" />
     <Compile Include="TestBase.cs" />
     <Compile Include="UnboundedChannelTests.cs" />
-<<<<<<< HEAD
-=======
     <Compile Include="Stress.cs" />
     <Compile Include="DebugAttributeTests.cs" />
->>>>>>> 4e7b366d
     <Compile Include="$(CommonTestPath)\System\Diagnostics\DebuggerAttributes.cs">
       <Link>Common\System\Diagnostics\DebuggerAttributes.cs</Link>
     </Compile>
